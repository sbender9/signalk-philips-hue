--- conflicted
+++ resolved
@@ -222,7 +222,6 @@
 
   function loadInfo(props, ip, hueType) {
     request({
-<<<<<<< HEAD
       url: `http://${ip}/api/${props.username}/${hueType}`,
       method: 'GET',
       json: true,
@@ -231,33 +230,6 @@
         printRequestError(error)
         return
       }
-      
-      //app.debug('%s body: %j', hueType, body)
-=======
-        url: `http://${ip}/api/${props.username}/${hueType}`,
-        method: 'GET',
-        json: true,
-      }, (error, response, body) => {
-        if (!error && response.statusCode === 200) {
-          setProviderStatus(`Connected to ${ip}`)
-          app.debug('%s body: %j', hueType, body)
-
-          _.keys(body).forEach(key => {
-            let light = body[key]
-            let displayName = light.name
-            let path = `${base}.${hueType}.${camelCase(displayName)}`
-            let state
-            let on
-            
-            if ( hueType === 'groups' ) {
-              state = light.action
-              on = light.state.any_on
-            } else {
-              state = light.state
-              on = light.state.on
-            }
->>>>>>> 110086f7
-
       setProviderStatus(`Connected to ${ip}`)
       _.keys(body).forEach(key => {
         if ( body[key].error ) {
